--- conflicted
+++ resolved
@@ -118,13 +118,7 @@
 	"""
 	def __init__(self):
 		BasicBarFeed.__init__(self)
-<<<<<<< HEAD
-		self.__sessionCloseStrategy = session.DaySessionCloseStrategy()
-		self.__prevDateTime = {}
-		self.__barBuff = []
-=======
 		self.__prevDateTime = None
->>>>>>> ee7216e8
 
 	# Override to return a map from instrument names to bars or None if there is no more data. All bars datetime must be equal.
 	def fetchNextBars(self):
@@ -133,41 +127,21 @@
 	def getNextBars(self):
 		"""Returns the next :class:`pyalgotrade.bar.Bars` in the feed or None if there are no more bars."""
 
-<<<<<<< HEAD
-	def next(self):
-		"""Returns the next :class:`pyalgotrade.bar.Bars` in the feed. If there are no more values StopIteration is raised."""
-		self.__loadBars()
-		if self.__barBuff[0] == None:
-			raise StopIteration()
-
-		barDict = self.__barBuff.pop(0)
-		nextBarDict = self.__barBuff[0] # nextBarDict may be None
-=======
 		barDict = self.fetchNextBars()
 		if barDict == None:
 			return None
->>>>>>> ee7216e8
 
-		# Check that bars were retured are for registered instruments 
-                for key in barDict.keys():
-                    if key not in self.getRegisteredInstruments():
-			raise Exception("Unregistered instrument: %s" % key)
+		# Check that bars were retured for all the instruments registered.
+		if barDict.keys() != self.getRegisteredInstruments():
+			raise Exception("Some bars are missing")
 
 		# This will check for incosistent datetimes between bars.
 		ret = bar.Bars(barDict)
 
-<<<<<<< HEAD
-                        # Check that current bar datetimes are greater than the previous one.
-                        self.__prevDateTime.setdefault(instrument, None)
-                        if self.__prevDateTime[instrument] != None and self.__prevDateTime[instrument] >= currentDateTime:
-                                raise Exception("Bar data times are not in order for instrument: %s" % instrument)
-                        self.__prevDateTime[instrument] = currentDateTime
-=======
 		# Check that current bar datetimes are greater than the previous one.
 		if self.__prevDateTime != None and self.__prevDateTime >= ret.getDateTime():
 			raise Exception("Bar data times are not in order. Previous datetime was %s and current datetime is %s" % (self.__prevDateTime, ret.getDateTime()))
 		self.__prevDateTime = ret.getDateTime()
->>>>>>> ee7216e8
 
 		return ret
 
