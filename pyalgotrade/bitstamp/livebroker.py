--- conflicted
+++ resolved
@@ -203,13 +203,9 @@
                     eventType = broker.OrderEvent.Type.PARTIALLY_FILLED
                 self.notifyOrderEvent(broker.OrderEvent(order, eventType, orderExecutionInfo))
             else:
-<<<<<<< HEAD
-                common.logger.info("Trade %d refered to order %d that is not active" % (
+                common.logger.info("Trade %d referred to order %d that is not active" % (
                     trade.getId(), trade.getOrderId())
                 )
-=======
-                common.logger.info("Trade %d referred to order %d that is not active" % (trade.getId(), trade.getOrderId()))
->>>>>>> 7a7a71e8
 
     # BEGIN observer.Subject interface
     def start(self):
